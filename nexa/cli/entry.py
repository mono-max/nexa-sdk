import argparse
from nexa import __version__

def run_ggml_inference(args):
    kwargs = {k: v for k, v in vars(args).items() if v is not None}
    model_path = kwargs.pop("model_path")

    if args.command == "server":
        from nexa.gguf.server.nexa_service import run_nexa_ai_service as NexaServer
        NexaServer(model_path, **kwargs)
        return

    hf = kwargs.pop('huggingface', False)
    stop_words = kwargs.pop("stop_words", [])

    from nexa.general import pull_model
    local_path, run_type = pull_model(model_path, hf)

    try:
        if run_type == "NLP":
            from nexa.gguf.nexa_inference_text import NexaTextInference
            inference = NexaTextInference(model_path=model_path, local_path=local_path, stop_words=stop_words, **kwargs)
        elif run_type == "Computer Vision":
            from nexa.gguf.nexa_inference_image import NexaImageInference
            inference = NexaImageInference(model_path=model_path, local_path=local_path, **kwargs)
            if hasattr(args, 'streamlit') and args.streamlit:
                inference.run_streamlit(model_path)
            elif args.img2img:
                inference.run_img2img()
            else:
                inference.run_txt2img()
            return
        elif run_type == "Multimodal":
            from nexa.gguf.nexa_inference_vlm import NexaVLMInference
            inference = NexaVLMInference(model_path=model_path, local_path=local_path, stop_words=stop_words, **kwargs)
        elif run_type == "Audio":
            from nexa.gguf.nexa_inference_voice import NexaVoiceInference
            inference = NexaVoiceInference(model_path=model_path, local_path=local_path, **kwargs)
        else:
            print(f"Unknown task: {run_type}. Skipping inference.")
            return
    except Exception as e:
        print(f"Error loading GGUF models, please refer to our docs to install nexaai package: https://docs.nexaai.com/getting-started/installation ")
        return

    if hasattr(args, 'streamlit') and args.streamlit:
        inference.run_streamlit(model_path)
    else:
        inference.run()

def run_onnx_inference(args):
    kwargs = {k: v for k, v in vars(args).items() if v is not None}
    model_path = kwargs.pop("model_path")

    from nexa.general import pull_model
    local_path, run_type = pull_model(model_path)

    try:
        if run_type == "NLP":
            from nexa.onnx.nexa_inference_text import NexaTextInference as NexaTextOnnxInference
            inference = NexaTextOnnxInference(model_path=model_path, local_path=local_path, **kwargs)
        elif run_type == "Computer Vision":
            from nexa.onnx.nexa_inference_image import NexaImageInference as NexaImageOnnxInference
            inference = NexaImageOnnxInference(model_path=model_path, local_path=local_path, **kwargs)
        elif run_type == "Audio":
            from nexa.onnx.nexa_inference_voice import NexaVoiceInference as NexaVoiceOnnxInference
            inference = NexaVoiceOnnxInference(model_path=model_path, local_path=local_path, **kwargs)
        elif run_type == "TTS":
            from nexa.onnx.nexa_inference_tts import NexaTTSInference as NexaTTSOnnxInference
            inference = NexaTTSOnnxInference(model_path=model_path, local_path=local_path, **kwargs)
        else:
            print(f"Unknown task: {run_type}. Skipping inference.")
            return
    except Exception as e:
        print(f"Error loading ONNX models, please refer to our docs to install nexaai[onnx] package: https://docs.nexaai.com/getting-started/installation ")
        return

    if hasattr(args, 'streamlit') and args.streamlit:
        inference.run_streamlit(model_path)
    else:
        inference.run()

<<<<<<< HEAD
def run_eval_inference(args):
    import argparse
    import multiprocessing
    import time
    import requests
    from nexa.eval.eval_runner import evaluate_model
    from nexa.gguf.server.nexa_service import run_nexa_ai_service as NexaServer

    default_args = argparse.Namespace(
        model="nexa-gguf",
        tasks=args.tasks,
        model_args="base_url=http://0.0.0.0:8000/v1/completions",
        num_fewshot=None, 
        hf_hub_log_args="",
        batch_size=8,
        max_batch_size=None,
        device="cuda", 
        output_path=f"results/{args.model}/{args.tasks.replace(',', '_')}", 
        limit=None,
        use_cache=None, 
        cache_requests=None,
        check_integrity=False,
        write_out=False,
        log_samples=False,
        system_instruction=None,
        apply_chat_template=False,
        fewshot_as_multiturn=False,
        include_path=None, 
        gen_kwargs=None,
        verbosity="INFO",
        predict_only=False,
        wandb_args=None,
        show_config=False,
        seed=[0, 1234, 1234, 1234], 
        trust_remote_code=False,
    )

    def start_server():
        NexaServer(args.model)

    server_process = multiprocessing.Process(target=start_server)
    server_process.start()

    try:
        timeout = 60  # Timeout in seconds
        start_time = time.time()
        while time.time() - start_time < timeout:
            try:
                response = requests.get("http://0.0.0.0:8000/")
                if response.status_code == 200:
                    break
            except requests.exceptions.ConnectionError:
                pass
            time.sleep(1)
        else:
            raise Exception("Server did not become ready within the specified timeout.")

        evaluate_model(default_args)
    finally:
        server_process.terminate()
        server_process.join()

=======
def run_eval_tasks(args):
    kwargs = {k: v for k, v in vars(args).items() if v is not None}
    model_path = kwargs.pop("model_path")
    
    from nexa.eval.nexa_eval import NexaEval
    evaluator = NexaEval(model_path, args.tasks)
    evaluator.run_evaluation()
>>>>>>> 01b24bb4

def main():
    parser = argparse.ArgumentParser(
        description="Nexa CLI tool for handling various model operations."
    )

    parser.add_argument(
        "-V",
        "--version",
        action="version",
        version=__version__,
        help="Show the version of the Nexa SDK.",
    )

    subparsers = parser.add_subparsers(dest="command", help="sub-command help")

    # Run command
    run_parser = subparsers.add_parser("run", help="Run inference for various tasks using GGUF models.")
    run_parser.add_argument("model_path", type=str, help="Path or identifier for the model in Nexa Model Hub")
    run_parser.add_argument("-st", "--streamlit", action="store_true", help="Run the inference in Streamlit UI")
    run_parser.add_argument("-pf", "--profiling", action="store_true", help="Enable profiling logs for the inference process")

    # Text generation/vlm arguments
    text_group = run_parser.add_argument_group('Text generation/VLM options')
    text_group.add_argument("-t", "--temperature", type=float, help="Temperature for sampling")
    text_group.add_argument("-m", "--max_new_tokens", type=int, help="Maximum number of new tokens to generate")
    text_group.add_argument("-k", "--top_k", type=int, help="Top-k sampling parameter")
    text_group.add_argument("-p", "--top_p", type=float, help="Top-p sampling parameter")
    text_group.add_argument("-sw", "--stop_words", nargs="*", help="List of stop words for early stopping")
    text_group.add_argument("-hf", "--huggingface", action="store_true", help="Load model from Hugging Face Hub")

    # Image generation arguments
    image_group = run_parser.add_argument_group('Image generation options')
    image_group.add_argument("-i2i", "--img2img", action="store_true", help="Whether to run image-to-image generation")
    image_group.add_argument("-ns", "--num_inference_steps", type=int, help="Number of inference steps")
    image_group.add_argument("-H", "--height", type=int, help="Height of the output image")
    image_group.add_argument("-W", "--width", type=int, help="Width of the output image")
    image_group.add_argument("-g", "--guidance_scale", type=float, help="Guidance scale for diffusion")
    image_group.add_argument("-o", "--output", type=str, default="generated_images/image.png", help="Output path for the generated image")
    image_group.add_argument("-s", "--random_seed", type=int, help="Random seed for image generation")
    image_group.add_argument("--lora_dir", type=str, help="Path to directory containing LoRA files")
    image_group.add_argument("--wtype", type=str, help="Weight type (f32, f16, q4_0, q4_1, q5_0, q5_1, q8_0)")
    image_group.add_argument("--control_net_path", type=str, help="Path to control net model")
    image_group.add_argument("--control_image_path", type=str, help="Path to image condition for Control Net")
    image_group.add_argument("--control_strength", type=str, help="Strength to apply Control Net")

    # ASR arguments
    asr_group = run_parser.add_argument_group('Automatic Speech Recognition options')
    asr_group.add_argument("-b", "--beam_size", type=int, help="Beam size to use for transcription")
    asr_group.add_argument("-l", "--language", type=str, help="Language code for audio (e.g., 'en' or 'fr')")
    asr_group.add_argument("--task", type=str, help="Task to execute (transcribe or translate)")
    asr_group.add_argument("-c", "--compute_type", type=str, help="Type to use for computation")

    # ONNX command
    onnx_parser = subparsers.add_parser("onnx", help="Run inference for various tasks using ONNX models.")
    onnx_parser.add_argument("model_path", type=str, help="Path or identifier for the model in Nexa Model Hub")
    onnx_parser.add_argument("-st", "--streamlit", action="store_true", help="Run the inference in Streamlit UI")

    # ONNX Text generation arguments
    onnx_text_group = onnx_parser.add_argument_group('Text generation options')
    onnx_text_group.add_argument("-t", "--temperature", type=float, help="Temperature for sampling")
    onnx_text_group.add_argument("-m", "--max_new_tokens", type=int, help="Maximum number of new tokens to generate")
    onnx_text_group.add_argument("-k", "--top_k", type=int, help="Top-k sampling parameter")
    onnx_text_group.add_argument("-p", "--top_p", type=float, help="Top-p sampling parameter")
    onnx_text_group.add_argument("-sw", "--stop_words", nargs="*", help="List of stop words for early stopping")
    onnx_text_group.add_argument("-pf", "--profiling", action="store_true", help="Enable profiling logs for the inference process")

    # ONNX Image generation arguments
    onnx_image_group = onnx_parser.add_argument_group('Image generation options')
    onnx_image_group.add_argument("-ns", "--num_inference_steps", type=int, help="Number of inference steps")
    onnx_image_group.add_argument("-np", "--num_images_per_prompt", type=int, help="Number of images to generate per prompt")
    onnx_image_group.add_argument("-H", "--height", type=int, help="Height of the output image")
    onnx_image_group.add_argument("-W", "--width", type=int, help="Width of the output image")
    onnx_image_group.add_argument("-g", "--guidance_scale", type=float, help="Guidance scale for diffusion")
    onnx_image_group.add_argument("-O", "--output", type=str, help="Output path for the generated image")
    onnx_image_group.add_argument("-s", "--random_seed", type=int, help="Random seed for image generation")

    # ONNX Voice arguments
    onnx_voice_group = onnx_parser.add_argument_group('Voice generation options')
    onnx_voice_group.add_argument("-o", "--output_dir", type=str, default="voice_output", help="Output directory for audio processing")
    onnx_voice_group.add_argument("-r", "--sampling_rate", type=int, default=16000, help="Sampling rate for audio processing")

    # GGML server parser
    server_parser = subparsers.add_parser("server", help="Run the Nexa AI Text Generation Service")
    server_parser.add_argument("model_path", type=str, help="Path or identifier for the model in Nexa Model Hub")
    server_parser.add_argument("--host", type=str, default="0.0.0.0", help="Host to bind the server to")
    server_parser.add_argument("--port", type=int, default=8000, help="Port to bind the server to")
    server_parser.add_argument("--reload", action="store_true", help="Enable automatic reloading on code changes")
    server_parser.add_argument("--nctx", type=int, default=2048, help="Length of context window")

    # Other commands
    pull_parser = subparsers.add_parser("pull", help="Pull a model from official or hub.")
    pull_parser.add_argument("model_path", type=str, help="Path or identifier for the model in Nexa Model Hub")
    pull_parser.add_argument("-hf", "--huggingface", action="store_true", help="Pull model from Hugging Face Hub")

    remove_parser = subparsers.add_parser("remove", help="Remove a model from local machine.")
    remove_parser.add_argument("model_path", type=str, help="Path or identifier for the model in Nexa Model Hub")

    subparsers.add_parser("clean", help="Clean up all model files.")
    subparsers.add_parser("list", help="List all models in the local machine.")
    subparsers.add_parser("login", help="Login to Nexa API.")
    subparsers.add_parser("whoami", help="Show current user information.")
    subparsers.add_parser("logout", help="Logout from Nexa API.")

    # Benchmark Evaluation
    eval_parser = subparsers.add_parser("eval", help="Evaluate models on specified tasks.")
    eval_parser.add_argument("model_path", type=str, help="Path or identifier for the model in Nexa Model Hub")
    eval_parser.add_argument("--tasks", type=str, required=True, help="Tasks to evaluate the model on, separated by commas.")


    args = parser.parse_args()

    if args.command in ["run", "server"]:
        run_ggml_inference(args)
    elif args.command == "onnx":
        run_onnx_inference(args)
    elif args.command == "eval":
        run_eval_tasks(args)
    elif args.command == "pull":
        from nexa.general import pull_model
        hf = getattr(args, 'huggingface', False)
        pull_model(args.model_path, hf)
    elif args.command == "remove":
        from nexa.general import remove_model
        remove_model(args.model_path)
    elif args.command == "clean":
        from nexa.general import clean
        clean()
    elif args.command == "list":
        from nexa.general import list_models
        list_models()
    elif args.command == "login":
        from nexa.general import login
        login()
    elif args.command == "logout":
        from nexa.general import logout
        logout()
    elif args.command == "whoami":
        from nexa.general import whoami
        whoami()
    else:
        parser.print_help()

if __name__ == "__main__":
    main()<|MERGE_RESOLUTION|>--- conflicted
+++ resolved
@@ -80,70 +80,6 @@
     else:
         inference.run()
 
-<<<<<<< HEAD
-def run_eval_inference(args):
-    import argparse
-    import multiprocessing
-    import time
-    import requests
-    from nexa.eval.eval_runner import evaluate_model
-    from nexa.gguf.server.nexa_service import run_nexa_ai_service as NexaServer
-
-    default_args = argparse.Namespace(
-        model="nexa-gguf",
-        tasks=args.tasks,
-        model_args="base_url=http://0.0.0.0:8000/v1/completions",
-        num_fewshot=None, 
-        hf_hub_log_args="",
-        batch_size=8,
-        max_batch_size=None,
-        device="cuda", 
-        output_path=f"results/{args.model}/{args.tasks.replace(',', '_')}", 
-        limit=None,
-        use_cache=None, 
-        cache_requests=None,
-        check_integrity=False,
-        write_out=False,
-        log_samples=False,
-        system_instruction=None,
-        apply_chat_template=False,
-        fewshot_as_multiturn=False,
-        include_path=None, 
-        gen_kwargs=None,
-        verbosity="INFO",
-        predict_only=False,
-        wandb_args=None,
-        show_config=False,
-        seed=[0, 1234, 1234, 1234], 
-        trust_remote_code=False,
-    )
-
-    def start_server():
-        NexaServer(args.model)
-
-    server_process = multiprocessing.Process(target=start_server)
-    server_process.start()
-
-    try:
-        timeout = 60  # Timeout in seconds
-        start_time = time.time()
-        while time.time() - start_time < timeout:
-            try:
-                response = requests.get("http://0.0.0.0:8000/")
-                if response.status_code == 200:
-                    break
-            except requests.exceptions.ConnectionError:
-                pass
-            time.sleep(1)
-        else:
-            raise Exception("Server did not become ready within the specified timeout.")
-
-        evaluate_model(default_args)
-    finally:
-        server_process.terminate()
-        server_process.join()
-
-=======
 def run_eval_tasks(args):
     kwargs = {k: v for k, v in vars(args).items() if v is not None}
     model_path = kwargs.pop("model_path")
@@ -151,7 +87,6 @@
     from nexa.eval.nexa_eval import NexaEval
     evaluator = NexaEval(model_path, args.tasks)
     evaluator.run_evaluation()
->>>>>>> 01b24bb4
 
 def main():
     parser = argparse.ArgumentParser(
