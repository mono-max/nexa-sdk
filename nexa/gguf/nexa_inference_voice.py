--- conflicted
+++ resolved
@@ -11,10 +11,6 @@
     NEXA_RUN_MODEL_MAP_VOICE,
 )
 from nexa.general import pull_model
-<<<<<<< HEAD
-from faster_whisper import WhisperModel
-=======
->>>>>>> d005d2ff
 from nexa.utils import nexa_prompt, SpinningCursorAnimation, suppress_stdout_stderr
 
 logging.basicConfig(level=logging.INFO)
@@ -72,12 +68,8 @@
                 )
                 exit(1)
 
-<<<<<<< HEAD
 
     # @SpinningCursorAnimation()
-=======
-    @SpinningCursorAnimation()
->>>>>>> d005d2ff
     def _load_model(self):
         from faster_whisper import WhisperModel
 
