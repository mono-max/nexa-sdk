import argparse
import base64
import glob
import logging
import os
import readline
import sys
import time
from pathlib import Path
from typing import Iterator, List, Union

from streamlit.web import cli as stcli

from nexa.constants import (
    DEFAULT_TEXT_GEN_PARAMS,
    NEXA_RUN_CHAT_TEMPLATE_MAP,
    NEXA_RUN_MODEL_MAP_VLM,
    NEXA_RUN_PROJECTOR_MAP,
)
from nexa.general import pull_model
from nexa.gguf.lib_utils import is_gpu_available
from nexa.gguf.llama.llama_chat_format import (
    Llava15ChatHandler,
    Llava16ChatHandler,
    NanoLlavaChatHandler,
)
from nexa.utils import SpinningCursorAnimation, nexa_prompt, suppress_stdout_stderr

logging.basicConfig(
    level=logging.INFO, format="%(asctime)s - %(levelname)s - %(message)s"
)


def _complete(text, state):
    return (glob.glob(text + "*") + [None])[state]


def image_to_base64_data_uri(file_path):
    if file_path and os.path.exists(file_path):
        with open(file_path, "rb") as img_file:
            base64_data = base64.b64encode(img_file.read()).decode("utf-8")
            return f"data:image/png;base64,{base64_data}"
    return None


# HACK: This is moved from nexa.constants to avoid circular imports
NEXA_PROJECTOR_HANDLER_MAP: dict[str, Llava15ChatHandler] = {
    "nanollava": NanoLlavaChatHandler,
    "nanoLLaVA:fp16": NanoLlavaChatHandler,
    "llava-phi3": Llava15ChatHandler,
    "llava-phi-3-mini:q4_0": Llava15ChatHandler,
    "llava-phi-3-mini:fp16": Llava15ChatHandler,
    "llava-llama3": Llava15ChatHandler,
    "llava-llama-3-8b-v1.1:q4_0": Llava15ChatHandler,
    "llava-llama-3-8b-v1.1:fp16": Llava15ChatHandler,
    "llava1.6-mistral": Llava16ChatHandler,
    "llava-v1.6-mistral-7b:q4_0": Llava16ChatHandler,
    "llava-v1.6-mistral-7b:fp16": Llava16ChatHandler,
    "llava1.6-vicuna": Llava16ChatHandler,
    "llava-v1.6-vicuna-7b:q4_0": Llava16ChatHandler,
    "llava-v1.6-vicuna-7b:fp16": Llava16ChatHandler,
}

assert (
    set(NEXA_RUN_MODEL_MAP_VLM.keys())
    == set(NEXA_RUN_PROJECTOR_MAP.keys())
    == set(NEXA_PROJECTOR_HANDLER_MAP.keys())
), "Model, projector, and handler should have the same keys"


class NexaVLMInference:
    """
    A class used for loading VLM models and running text generation.

    Methods:
    run: Run the text generation loop.
    run_streamlit: Run the Streamlit UI.

    Args:
    model_path (str): Path or identifier for the model in Nexa Model Hub.
    local_path (str): Local path of the model.
    stop_words (list): List of stop words for early stopping.
    profiling (bool): Enable timing measurements for the generation process.
    streamlit (bool): Run the inference in Streamlit UI.
    temperature (float): Temperature for sampling.
    max_new_tokens (int): Maximum number of new tokens to generate.
    top_k (int): Top-k sampling parameter.
    top_p (float): Top-p sampling parameter
    """
<<<<<<< HEAD
    def __init__(self, model_path, local_path, stop_words=None, **kwargs):
=======
    

    def __init__(self, model_path, stop_words=None, **kwargs):
>>>>>>> 739a9836
        self.params = DEFAULT_TEXT_GEN_PARAMS
        self.params.update(kwargs)
        self.model = None
        self.projector = None

        self.projector_path = NEXA_RUN_PROJECTOR_MAP.get(model_path, None)
        self.local_path = local_path
        self.projector_local_path = None

        if model_path in NEXA_RUN_MODEL_MAP_VLM:
            logging.debug(f"Found model {model_path} in public hub")
            self.projector_path = NEXA_RUN_PROJECTOR_MAP.get(model_path)
            self.projector_local_path, run_type = pull_model(self.projector_path)
        elif (local_dir := Path(model_path).parent).exists():
            logging.debug(f"Using local model at {local_dir}")
            model_name = Path(model_path).name
            tag_and_ext = model_name.split(":")[-1]
            self.local_path = local_dir / f"model-{tag_and_ext}"
            self.projector_local_path = local_dir / f"projector-{tag_and_ext}"
            if not (
                self.local_path.exists()
                and self.projector_local_path.exists()
            ):
                logging.error(
                    f"Model or projector not found in {local_dir}. "
                    "Make sure to name them as 'model-<tag>.gguf' and 'projector-<tag>.gguf'."
                )
                exit(1)
        else:
            logging.error("VLM user model from hub is not supported yet.")
            exit(1)

        if self.local_path is None:
            logging.error(
                f"Model ({model_path}) is not appicable. Please refer to our docs for proper usage.",
                exc_info=True,
            )
            exit(1)

        self.projector_handler = NEXA_PROJECTOR_HANDLER_MAP.get(
            model_path, Llava15ChatHandler
        )
        self.stop_words = stop_words if stop_words else []
        self.profiling = kwargs.get("profiling", False)

        self.chat_format = NEXA_RUN_CHAT_TEMPLATE_MAP.get(model_path, None)

        if not kwargs.get("streamlit", False):
            self._load_model()
            if self.model is None:
                logging.error(
                    "Failed to load model or tokenizer. Exiting.", exc_info=True
                )
                exit(1)

    # @SpinningCursorAnimation()
    def _load_model(self):
        logging.debug(f"Loading model from {self.local_path}")
        start_time = time.time()
        with suppress_stdout_stderr():
            self.projector = (
                self.projector_handler(
                    clip_model_path=self.projector_local_path, verbose=False
                )
                if self.projector_local_path
                else None
            )
<<<<<<< HEAD
            self.model = Llama(
                model_path=self.local_path,
                chat_handler=self.projector,
                verbose=False,
                chat_format=self.chat_format,
                n_ctx=self.params.get("max_new_tokens", 2048),
                n_gpu_layers=-1 if is_gpu_available() else 0,  # offload all layers to GPU
            )
=======
            try:
                from nexa.gguf.llama.llama import Llama
                self.model = Llama(
                    model_path=self.downloaded_path,
                    chat_handler=self.projector,
                    verbose=False,
                    chat_format=self.chat_format,
                    n_ctx=self.params.get("max_new_tokens", 2048),
                    n_gpu_layers=-1 if is_gpu_available() else 0,
                )
            except Exception as e:
                logging.error(
                    f"Failed to load model: {e}. Falling back to CPU.",
                    exc_info=True,
                )
                self.model = Llama(
                    model_path=self.downloaded_path,
                    chat_handler=self.projector,
                    verbose=False,
                    chat_format=self.chat_format,
                    n_ctx=self.params.get("max_new_tokens", 2048),
                    n_gpu_layers=0,  # hardcode to use CPU
                )

>>>>>>> 739a9836
        load_time = time.time() - start_time
        if self.profiling:
            logging.info(f"Model loaded in {load_time:.2f} seconds")

    def embed(
        self,
        input: Union[str, List[str]],
        normalize: bool = False,
        truncate: bool = True,
        return_count: bool = False,
    ):
        """Embed a string.

        Args:
            input: The utf-8 encoded string or a list of string to embed.
            normalize: whether to normalize embedding in embedding dimension.
            trunca
            truncate: whether to truncate tokens to window length before generating embedding.
            return count: if true, return (embedding, count) tuple. else return embedding only.


        Returns:
            A list of embeddings
        """
        return self.model.embed(input, normalize, truncate, return_count)

    def run(self):
        # I just use completion, no conversation history
        while True:
            try:
                generated_text = ""
                readline.set_completer_delims(" \t\n;")
                readline.parse_and_bind("tab: complete")
                readline.set_completer(_complete)

                image_path = nexa_prompt("Image Path (leave empty if no image)")
                if image_path and not os.path.exists(image_path):
                    print(f"'{image_path}' is not a path to image. Will ignore.")

                user_input = nexa_prompt()

                if not user_input and not image_path:
                    print("Please provide an image or text input.")
                    continue

                output = self._chat(user_input, image_path)
                for chunk in output:
                    delta = chunk["choices"][0]["delta"]
                    if "role" in delta:
                        print(delta["role"], end=": ", flush=True)
                    elif "content" in delta:
                        print(delta["content"], end="", flush=True)
                        generated_text += delta["content"]
            except KeyboardInterrupt:
                pass
            except Exception as e:
                logging.error(f"Error during generation: {e}", exc_info=True)
            print("\n")
    
    def create_chat_completion(self, 
                            messages, 
                            max_tokens:int = 2048, 
                            temperature: float = 0.2,
                            top_p: float = 0.95,
                            top_k: int = 40,
                            stream=False, 
                            stop=[]):
        """
        Generate text completion for a given chat prompt.
        
        Args:
            messages (list): List of messages in the chat prompt.
            temperature (float): Temperature for sampling.
            max_tokens (int): Maximum number of tokens to generate.
            top_k (int): Top-k sampling parameter.
            top_p (float): Top-p sampling parameter.
            stream (bool): Stream the output.
            stop (list): List of stop words for early stopping.
        
        Returns:
            Iterator: An iterator of the generated text completion
            return format:
            {
                "choices": [
                    {
                    "finish_reason": "stop",
                    "index": 0,
                    "message": {
                        "content": "The 2020 World Series was played in Texas at Globe Life Field in Arlington.",
                        "role": "assistant"
                    },
                    "logprobs": null
                    }
                ],
                "created": 1677664795,
                "id": "chatcmpl-7QyqpwdfhqwajicIEznoc6Q47XAyW",
                "model": "gpt-4o-mini",
                "object": "chat.completion",
                "usage": {
                    "completion_tokens": 17,
                    "prompt_tokens": 57,
                    "total_tokens": 74
                }
            }          
            usage: message = completion.choices[0].message.content  
            
        """
        return self.model.create_chat_completion(
            messages=messages,
            temperature=temperature,
            max_tokens=max_tokens,
            top_k=top_k,
            top_p=top_p,
            stream=stream,
            stop=stop,
        )

    def _chat(self, user_input: str, image_path: str = None) -> Iterator:
        data_uri = image_to_base64_data_uri(image_path) if image_path else None

        content = [{"type": "text", "text": user_input}]
        if data_uri:
            content.insert(0, {"type": "image_url", "image_url": {"url": data_uri}})

        messages = [
            {
                "role": "system",
                "content": "You are an assistant who perfectly describes images.",
            },
            {
                "role": "user",
                "content": content,
            },
        ]

        return self.model.create_chat_completion(
            messages=messages,
            temperature=self.params["temperature"],
            max_tokens=self.params["max_new_tokens"],
            top_k=self.params["top_k"],
            top_p=self.params["top_p"],
            stream=True,
            stop=self.stop_words,
        )

    def run_streamlit(self, model_path: str):
        logging.info("Running Streamlit UI...")

        streamlit_script_path = (
            Path(os.path.abspath(__file__)).parent / "streamlit" / "streamlit_vlm.py"
        )

        sys.argv = ["streamlit", "run", str(streamlit_script_path), model_path]
        sys.exit(stcli.main())


if __name__ == "__main__":
    parser = argparse.ArgumentParser(
        description="Run VLM inference with a specified model"
    )
    parser.add_argument(
        "model_path",
        type=str,
        help="Path or identifier for the model in Nexa Model Hub",
    )
    parser.add_argument(
        "-t", "--temperature", type=float, default=0.8, help="Temperature for sampling"
    )
    parser.add_argument(
        "-m",
        "--max_new_tokens",
        type=int,
        default=2048,
        help="Maximum number of new tokens to generate",
    )
    parser.add_argument(
        "-k", "--top_k", type=int, default=50, help="Top-k sampling parameter"
    )
    parser.add_argument(
        "-p", "--top_p", type=float, default=1.0, help="Top-p sampling parameter"
    )
    parser.add_argument(
        "-sw",
        "--stop_words",
        nargs="*",
        default=[],
        help="List of stop words for early stopping",
    )
    parser.add_argument(
        "-pf",
        "--profiling",
        action="store_true",
        help="Enable timing measurements for the generation process",
    )
    parser.add_argument(
        "-st",
        "--streamlit",
        action="store_true",
        help="Run the inference in Streamlit UI",
    )
    args = parser.parse_args()
    kwargs = {k: v for k, v in vars(args).items() if v is not None}
    model_path = kwargs.pop("model_path")
    stop_words = kwargs.pop("stop_words", [])
    inference = NexaVLMInference(model_path, stop_words=stop_words, **kwargs)
    if args.streamlit:
        inference.run_streamlit(model_path)
    else:
        inference.run()<|MERGE_RESOLUTION|>--- conflicted
+++ resolved
@@ -87,13 +87,7 @@
     top_k (int): Top-k sampling parameter.
     top_p (float): Top-p sampling parameter
     """
-<<<<<<< HEAD
     def __init__(self, model_path, local_path, stop_words=None, **kwargs):
-=======
-    
-
-    def __init__(self, model_path, stop_words=None, **kwargs):
->>>>>>> 739a9836
         self.params = DEFAULT_TEXT_GEN_PARAMS
         self.params.update(kwargs)
         self.model = None
@@ -161,20 +155,10 @@
                 if self.projector_local_path
                 else None
             )
-<<<<<<< HEAD
-            self.model = Llama(
-                model_path=self.local_path,
-                chat_handler=self.projector,
-                verbose=False,
-                chat_format=self.chat_format,
-                n_ctx=self.params.get("max_new_tokens", 2048),
-                n_gpu_layers=-1 if is_gpu_available() else 0,  # offload all layers to GPU
-            )
-=======
             try:
                 from nexa.gguf.llama.llama import Llama
                 self.model = Llama(
-                    model_path=self.downloaded_path,
+                    model_path=self.local_path,
                     chat_handler=self.projector,
                     verbose=False,
                     chat_format=self.chat_format,
@@ -187,7 +171,7 @@
                     exc_info=True,
                 )
                 self.model = Llama(
-                    model_path=self.downloaded_path,
+                    model_path=self.local_path,
                     chat_handler=self.projector,
                     verbose=False,
                     chat_format=self.chat_format,
@@ -195,7 +179,6 @@
                     n_gpu_layers=0,  # hardcode to use CPU
                 )
 
->>>>>>> 739a9836
         load_time = time.time() - start_time
         if self.profiling:
             logging.info(f"Model loaded in {load_time:.2f} seconds")
