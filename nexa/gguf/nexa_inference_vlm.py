import argparse
import base64
import glob
import logging
import os
import readline
import sys
import time
from pathlib import Path
from typing import Iterator, List, Union

from streamlit.web import cli as stcli

from nexa.constants import (
    DEFAULT_TEXT_GEN_PARAMS,
    NEXA_RUN_CHAT_TEMPLATE_MAP,
    NEXA_RUN_MODEL_MAP_VLM,
    NEXA_RUN_PROJECTOR_MAP,
)
from nexa.general import pull_model
from nexa.gguf.lib_utils import is_gpu_available
from nexa.gguf.llama.llama_chat_format import (
    Llava15ChatHandler,
    Llava16ChatHandler,
    NanoLlavaChatHandler,
)
from nexa.utils import SpinningCursorAnimation, nexa_prompt, suppress_stdout_stderr

logging.basicConfig(
    level=logging.INFO, format="%(asctime)s - %(levelname)s - %(message)s"
)


def _complete(text, state):
    return (glob.glob(text + "*") + [None])[state]


def image_to_base64_data_uri(file_path):
    if file_path and os.path.exists(file_path):
        with open(file_path, "rb") as img_file:
            base64_data = base64.b64encode(img_file.read()).decode("utf-8")
            return f"data:image/png;base64,{base64_data}"
    return None


# HACK: This is moved from nexa.constants to avoid circular imports
NEXA_PROJECTOR_HANDLER_MAP: dict[str, Llava15ChatHandler] = {
    "nanollava": NanoLlavaChatHandler,
    "nanoLLaVA:fp16": NanoLlavaChatHandler,
    "llava-phi3": Llava15ChatHandler,
    "llava-phi-3-mini:q4_0": Llava15ChatHandler,
    "llava-phi-3-mini:fp16": Llava15ChatHandler,
    "llava-llama3": Llava15ChatHandler,
    "llava-llama-3-8b-v1.1:q4_0": Llava15ChatHandler,
    "llava-llama-3-8b-v1.1:fp16": Llava15ChatHandler,
    "llava1.6-mistral": Llava16ChatHandler,
    "llava-v1.6-mistral-7b:q4_0": Llava16ChatHandler,
    "llava-v1.6-mistral-7b:fp16": Llava16ChatHandler,
    "llava1.6-vicuna": Llava16ChatHandler,
    "llava-v1.6-vicuna-7b:q4_0": Llava16ChatHandler,
    "llava-v1.6-vicuna-7b:fp16": Llava16ChatHandler,
}

assert (
    set(NEXA_RUN_MODEL_MAP_VLM.keys())
    == set(NEXA_RUN_PROJECTOR_MAP.keys())
    == set(NEXA_PROJECTOR_HANDLER_MAP.keys())
), "Model, projector, and handler should have the same keys"


class NexaVLMInference:
    """
    A class used for loading VLM models and running text generation.

    Methods:
    run: Run the text generation loop.
    run_streamlit: Run the Streamlit UI.

    Args:
    model_path (str): Path or identifier for the model in Nexa Model Hub.
    local_path (str): Local path of the model.
    stop_words (list): List of stop words for early stopping.
    profiling (bool): Enable timing measurements for the generation process.
    streamlit (bool): Run the inference in Streamlit UI.
    temperature (float): Temperature for sampling.
    max_new_tokens (int): Maximum number of new tokens to generate.
    top_k (int): Top-k sampling parameter.
    top_p (float): Top-p sampling parameter
    """
<<<<<<< HEAD
    def __init__(self, model_path, local_path, stop_words=None, **kwargs):
=======


    def __init__(self, model_path, stop_words=None, **kwargs):
>>>>>>> 50361e5e
        self.params = DEFAULT_TEXT_GEN_PARAMS
        self.params.update(kwargs)
        self.model = None
        self.projector = None

        self.projector_path = NEXA_RUN_PROJECTOR_MAP.get(model_path, None)
        self.local_path = local_path
        self.projector_local_path = None

        if model_path in NEXA_RUN_MODEL_MAP_VLM:
            logging.debug(f"Found model {model_path} in public hub")
            self.projector_path = NEXA_RUN_PROJECTOR_MAP.get(model_path)
            self.projector_local_path, run_type = pull_model(self.projector_path)
        elif (local_dir := Path(model_path).parent).exists():
            logging.debug(f"Using local model at {local_dir}")
            model_name = Path(model_path).name
            tag_and_ext = model_name.split(":")[-1]
            self.local_path = local_dir / f"model-{tag_and_ext}"
            self.projector_local_path = local_dir / f"projector-{tag_and_ext}"
            if not (
                self.local_path.exists()
                and self.projector_local_path.exists()
            ):
                logging.error(
                    f"Model or projector not found in {local_dir}. "
                    "Make sure to name them as 'model-<tag>.gguf' and 'projector-<tag>.gguf'."
                )
                exit(1)
        else:
            logging.error("VLM user model from hub is not supported yet.")
            exit(1)

        if self.local_path is None:
            logging.error(
                f"Model ({model_path}) is not appicable. Please refer to our docs for proper usage.",
                exc_info=True,
            )
            exit(1)

        self.projector_handler = NEXA_PROJECTOR_HANDLER_MAP.get(
            model_path, Llava15ChatHandler
        )
        self.stop_words = stop_words if stop_words else []
        self.profiling = kwargs.get("profiling", False)

        self.chat_format = NEXA_RUN_CHAT_TEMPLATE_MAP.get(model_path, None)

        if not kwargs.get("streamlit", False):
            self._load_model()
            if self.model is None:
                logging.error(
                    "Failed to load model or tokenizer. Exiting.", exc_info=True
                )
                exit(1)

    @SpinningCursorAnimation()
    def _load_model(self):
        logging.debug(f"Loading model from {self.local_path}")
        start_time = time.time()
        with suppress_stdout_stderr():
            self.projector = (
                self.projector_handler(
                    clip_model_path=self.projector_local_path, verbose=False
                )
                if self.projector_local_path
                else None
            )
            try:
                from nexa.gguf.llama.llama import Llama
                self.model = Llama(
                    model_path=self.local_path,
                    chat_handler=self.projector,
                    verbose=False,
                    chat_format=self.chat_format,
                    n_ctx=self.params.get("max_new_tokens", 2048),
                    n_gpu_layers=-1 if is_gpu_available() else 0,
                )
            except Exception as e:
                logging.error(
                    f"Failed to load model: {e}. Falling back to CPU.",
                    exc_info=True,
                )
                self.model = Llama(
                    model_path=self.local_path,
                    chat_handler=self.projector,
                    verbose=False,
                    chat_format=self.chat_format,
                    n_ctx=self.params.get("max_new_tokens", 2048),
                    n_gpu_layers=0,  # hardcode to use CPU
                )

        load_time = time.time() - start_time
        if self.profiling:
            logging.info(f"Model loaded in {load_time:.2f} seconds")

    def embed(
        self,
        input: Union[str, List[str]],
        normalize: bool = False,
        truncate: bool = True,
        return_count: bool = False,
    ):
        """Embed a string.

        Args:
            input: The utf-8 encoded string or a list of string to embed.
            normalize: whether to normalize embedding in embedding dimension.
            trunca
            truncate: whether to truncate tokens to window length before generating embedding.
            return count: if true, return (embedding, count) tuple. else return embedding only.


        Returns:
            A list of embeddings
        """
        return self.model.embed(input, normalize, truncate, return_count)

    def run(self):
        # I just use completion, no conversation history
        while True:
            try:
                generated_text = ""
                readline.set_completer_delims(" \t\n;")
                readline.parse_and_bind("tab: complete")
                readline.set_completer(_complete)

                image_path = nexa_prompt("Image Path (leave empty if no image)")
                if image_path and not os.path.exists(image_path):
                    print(f"'{image_path}' is not a path to image. Will ignore.")

                user_input = nexa_prompt()

                if not user_input and not image_path:
                    print("Please provide an image or text input.")
                    continue

                output = self._chat(user_input, image_path)
                for chunk in output:
                    delta = chunk["choices"][0]["delta"]
                    if "role" in delta:
                        print(delta["role"], end=": ", flush=True)
                    elif "content" in delta:
                        print(delta["content"], end="", flush=True)
                        generated_text += delta["content"]
            except KeyboardInterrupt:
                pass
            except Exception as e:
                logging.error(f"Error during generation: {e}", exc_info=True)
            print("\n")

    def create_chat_completion(self,
                            messages,
                            max_tokens:int = 2048,
                            temperature: float = 0.2,
                            top_p: float = 0.95,
                            top_k: int = 40,
                            stream=False,
                            stop=[]):
        """
        Generate text completion for a given chat prompt.

        Args:
            messages (list): List of messages in the chat prompt.
            temperature (float): Temperature for sampling.
            max_tokens (int): Maximum number of tokens to generate.
            top_k (int): Top-k sampling parameter.
            top_p (float): Top-p sampling parameter.
            stream (bool): Stream the output.
            stop (list): List of stop words for early stopping.

        Returns:
            Iterator: An iterator of the generated text completion
            return format:
            {
                "choices": [
                    {
                    "finish_reason": "stop",
                    "index": 0,
                    "message": {
                        "content": "The 2020 World Series was played in Texas at Globe Life Field in Arlington.",
                        "role": "assistant"
                    },
                    "logprobs": null
                    }
                ],
                "created": 1677664795,
                "id": "chatcmpl-7QyqpwdfhqwajicIEznoc6Q47XAyW",
                "model": "gpt-4o-mini",
                "object": "chat.completion",
                "usage": {
                    "completion_tokens": 17,
                    "prompt_tokens": 57,
                    "total_tokens": 74
                }
            }
            usage: message = completion.choices[0].message.content

        """
        return self.model.create_chat_completion(
            messages=messages,
            temperature=temperature,
            max_tokens=max_tokens,
            top_k=top_k,
            top_p=top_p,
            stream=stream,
            stop=stop,
        )

    def _chat(self, user_input: str, image_path: str = None) -> Iterator:
        data_uri = image_to_base64_data_uri(image_path) if image_path else None

        content = [{"type": "text", "text": user_input}]
        if data_uri:
            content.insert(0, {"type": "image_url", "image_url": {"url": data_uri}})

        messages = [
            {
                "role": "system",
                "content": "You are an assistant who perfectly describes images.",
            },
            {
                "role": "user",
                "content": content,
            },
        ]

        return self.model.create_chat_completion(
            messages=messages,
            temperature=self.params["temperature"],
            max_tokens=self.params["max_new_tokens"],
            top_k=self.params["top_k"],
            top_p=self.params["top_p"],
            stream=True,
            stop=self.stop_words,
        )

    def run_streamlit(self, model_path: str):
        logging.info("Running Streamlit UI...")

        streamlit_script_path = (
            Path(os.path.abspath(__file__)).parent / "streamlit" / "streamlit_vlm.py"
        )

        sys.argv = ["streamlit", "run", str(streamlit_script_path), model_path]
        sys.exit(stcli.main())


if __name__ == "__main__":
    parser = argparse.ArgumentParser(
        description="Run VLM inference with a specified model"
    )
    parser.add_argument(
        "model_path",
        type=str,
        help="Path or identifier for the model in Nexa Model Hub",
    )
    parser.add_argument(
        "-t", "--temperature", type=float, default=0.8, help="Temperature for sampling"
    )
    parser.add_argument(
        "-m",
        "--max_new_tokens",
        type=int,
        default=2048,
        help="Maximum number of new tokens to generate",
    )
    parser.add_argument(
        "-k", "--top_k", type=int, default=50, help="Top-k sampling parameter"
    )
    parser.add_argument(
        "-p", "--top_p", type=float, default=1.0, help="Top-p sampling parameter"
    )
    parser.add_argument(
        "-sw",
        "--stop_words",
        nargs="*",
        default=[],
        help="List of stop words for early stopping",
    )
    parser.add_argument(
        "-pf",
        "--profiling",
        action="store_true",
        help="Enable timing measurements for the generation process",
    )
    parser.add_argument(
        "-st",
        "--streamlit",
        action="store_true",
        help="Run the inference in Streamlit UI",
    )
    args = parser.parse_args()
    kwargs = {k: v for k, v in vars(args).items() if v is not None}
    model_path = kwargs.pop("model_path")
    stop_words = kwargs.pop("stop_words", [])
    inference = NexaVLMInference(model_path, stop_words=stop_words, **kwargs)
    if args.streamlit:
        inference.run_streamlit(model_path)
    else:
        inference.run()<|MERGE_RESOLUTION|>--- conflicted
+++ resolved
@@ -87,13 +87,7 @@
     top_k (int): Top-k sampling parameter.
     top_p (float): Top-p sampling parameter
     """
-<<<<<<< HEAD
     def __init__(self, model_path, local_path, stop_words=None, **kwargs):
-=======
-
-
-    def __init__(self, model_path, stop_words=None, **kwargs):
->>>>>>> 50361e5e
         self.params = DEFAULT_TEXT_GEN_PARAMS
         self.params.update(kwargs)
         self.model = None
