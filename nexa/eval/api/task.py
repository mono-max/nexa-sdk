--- conflicted
+++ resolved
@@ -932,11 +932,6 @@
             name=self.DATASET_NAME,
             **dataset_kwargs if dataset_kwargs is not None else {},
         )
-<<<<<<< HEAD
-        # For DEBUGGING, select a subset of the dataset
-        self.dataset['test'] = self.dataset['test'].select(range(5))
-=======
->>>>>>> 9907ecc6
 
 
     def has_training_docs(self) -> bool:
