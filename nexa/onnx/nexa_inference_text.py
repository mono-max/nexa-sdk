import argparse
import logging
import sys
import time
from pathlib import Path
from typing import Any, Tuple

from optimum.onnxruntime import ORTModelForCausalLM
from transformers import AutoTokenizer, TextStreamer

from nexa.constants import NEXA_RUN_MODEL_MAP_ONNX
from nexa.utils import nexa_prompt

logging.basicConfig(level=logging.INFO)


class NexaTextInference:
    """
    A class used for load text models and run text generation.

    Methods:
        run: Run the text generation loop.
        run_streamlit: Run the Streamlit UI.

    Args:
<<<<<<< HEAD
    model_path (str): Path or identifier for the model in Nexa Model Hub.
    local_path (str): Local path of the model.
    profiling (bool): Enable timing measurements for the generation process.
    streamlit (bool): Run the inference in Streamlit UI.
    temperature (float): Temperature for sampling.
    min_new_tokens (int): Minimum number of new tokens to generate.
    max_new_tokens (int): Maximum number of new tokens to generate.
    top_k (int): Top-k sampling parameter.
    top_p (float): Top-p sampling parameter
=======
        model_path (str): Path or identifier for the model in Nexa Model Hub.
        profiling (bool): Enable timing measurements for the generation process.
        streamlit (bool): Run the inference in Streamlit UI.
        temperature (float): Temperature for sampling.
        min_new_tokens (int): Minimum number of new tokens to generate.
        max_new_tokens (int): Maximum number of new tokens to generate.
        top_k (int): Top-k sampling parameter.
        top_p (float): Top-p sampling parameter
>>>>>>> 739a9836
    """

    def __init__(self, model_path, local_path, **kwargs):
        self.model_path = NEXA_RUN_MODEL_MAP_ONNX.get(model_path, model_path)
        self.params = {
            "temperature": 0.5,
            "max_new_tokens": 256,
            "min_new_tokens": 8,
            "top_k": 50,
            "top_p": 1.0,
        }
        self.params.update(kwargs)
        self.model = None
        self.tokenizer = None
        self.streamer = None
        self.downloaded_onnx_folder = local_path
        self.timings = kwargs.get("timings", False)
        self.device = "cpu"

    def _load_model_and_tokenizer(self) -> Tuple[Any, Any, Any, bool]:
        logging.debug(f"Loading model from {self.downloaded_onnx_folder}")
        start_time = time.time()
        self.tokenizer = AutoTokenizer.from_pretrained(self.downloaded_onnx_folder)

        if self.model is None:
            logging.debug(f"Loading model from {self.downloaded_onnx_folder}")
            try:
                self.model = ORTModelForCausalLM.from_pretrained(
                    self.downloaded_onnx_folder
                ).to(self.device)
                self.streamer = TextStreamer(
                    self.tokenizer, skip_prompt=True, skip_special_tokens=True
                )
            except Exception as e:
                logging.error(f"Error loading with ORTModel: {e}", exc_info=True)
                return

        load_time = time.time() - start_time
        logging.debug(f"Model loaded in {load_time:.2f} seconds")

    def start(self, chat_mode=True):
        conversation_history = [] if chat_mode else None
        chat_template = self.tokenizer.chat_template if chat_mode else None

        while True:
            try:
                if not (user_input := nexa_prompt()):
                    continue

                start_time = time.time()

                if chat_mode:
                    conversation_history.append({"role": "user", "content": user_input})
                    full_prompt = self.tokenizer.apply_chat_template(
                        conversation_history,
                        chat_template=chat_template,
                        tokenize=False,
                    )
                    inputs = self.tokenizer(full_prompt, return_tensors="pt")
                else:
                    inputs = self.tokenizer(user_input, return_tensors="pt")
                inputs = {k: v.to(self.device) for k, v in inputs.items()}

                prefill_end_time = time.time()
                prefill_time = prefill_end_time - start_time
                prefill_token_count = len(inputs["input_ids"][0])

                generation_start_time = time.time()
                output = self.model.generate(
                    **inputs,
                    min_new_tokens=self.params["min_new_tokens"],
                    max_new_tokens=self.params["max_new_tokens"],
                    do_sample=True,
                    temperature=self.params["temperature"],
                    streamer=self.streamer,
                    top_k=self.params["top_k"],
                    top_p=self.params["top_p"],
                    pad_token_id=self.tokenizer.eos_token_id,
                )
                end_time = time.time()

                total_inference_time = end_time - start_time
                generation_time = end_time - generation_start_time
                tokens_generated = len(output[0]) - prefill_token_count

                if self.timings:
                    logging.info("Timing statistics:")
                    logging.info(f"Total inference time: {total_inference_time:.2f}s")
                    logging.info(
                        f"Prefill speed: {prefill_token_count/prefill_time:.2f} tokens/s"
                    )
                    logging.info(
                        f"Decode speed: {tokens_generated/generation_time:.2f} tokens/s"
                    )

                response = self.tokenizer.decode(
                    output[0][prefill_token_count:], skip_special_tokens=True
                )
                if chat_mode:
                    conversation_history.append(
                        {"role": "assistant", "content": response}
                    )
            except KeyboardInterrupt:
                print("\n")
            except Exception as e:
                logging.error(f"Error during text generation: {e}", exc_info=True)

    def run(self):
        # Check if Streamlit mode should be run first
        if self.params.get("streamlit"):
            self.run_streamlit()
        else:

            self._load_model_and_tokenizer()

            if self.model is None or self.tokenizer is None or self.streamer is None:
                logging.error(
                    "Failed to load model or tokenizer. Exiting.", exc_info=True
                )
                exit(1)

            chat_mode = (
                hasattr(self.tokenizer, "chat_template")
                and self.tokenizer.chat_template is not None
            )

            self.start(chat_mode=chat_mode)

    def run_streamlit(self, model_path: str):
        """
        Run the Streamlit UI.
        """
        logging.info("Running Streamlit UI...")
        from streamlit.web import cli as stcli

        streamlit_script_path = (
            Path(__file__).resolve().parent / "streamlit" / "streamlit_text_chat.py"
        )

        sys.argv = ["streamlit", "run", str(streamlit_script_path), model_path]
        sys.exit(stcli.main())


if __name__ == "__main__":
    parser = argparse.ArgumentParser(
        description="Run text generation with a specified model"
    )
    parser.add_argument(
        "model_path", type=str, help="Path or identifier for the model in S3"
    )
    parser.add_argument(
        "-t", "--temperature", type=float, default=0.8, help="Temperature for sampling"
    )
    parser.add_argument(
        "-m",
        "--max_new_tokens",
        type=int,
        default=256,
        help="Maximum number of new tokens to generate",
    )
    parser.add_argument(
        "-n",
        "--min_new_tokens",
        type=int,
        default=8,
        help="Minimum number of new tokens to generate",
    )
    parser.add_argument(
        "-k", "--top_k", type=int, default=50, help="Top-k sampling parameter"
    )
    parser.add_argument(
        "-p", "--top_p", type=float, default=1.0, help="Top-p sampling parameter"
    )
    parser.add_argument(
        "-pf",
        "--profiling",
        action="store_true",
        help="Enable profiling logs for the inference process",
    )
    parser.add_argument(
        "st",
        "--streamlit",
        action="store_true",
        help="Run the inference in Streamlit UI",
    )
    args = parser.parse_args()
    kwargs = {k: v for k, v in vars(args).items() if v is not None}
    model_path = kwargs.pop("model_path")
    inference = NexaTextInference(model_path, **kwargs)
    inference.run()<|MERGE_RESOLUTION|>--- conflicted
+++ resolved
@@ -23,7 +23,6 @@
         run_streamlit: Run the Streamlit UI.
 
     Args:
-<<<<<<< HEAD
     model_path (str): Path or identifier for the model in Nexa Model Hub.
     local_path (str): Local path of the model.
     profiling (bool): Enable timing measurements for the generation process.
@@ -33,16 +32,6 @@
     max_new_tokens (int): Maximum number of new tokens to generate.
     top_k (int): Top-k sampling parameter.
     top_p (float): Top-p sampling parameter
-=======
-        model_path (str): Path or identifier for the model in Nexa Model Hub.
-        profiling (bool): Enable timing measurements for the generation process.
-        streamlit (bool): Run the inference in Streamlit UI.
-        temperature (float): Temperature for sampling.
-        min_new_tokens (int): Minimum number of new tokens to generate.
-        max_new_tokens (int): Maximum number of new tokens to generate.
-        top_k (int): Top-k sampling parameter.
-        top_p (float): Top-p sampling parameter
->>>>>>> 739a9836
     """
 
     def __init__(self, model_path, local_path, **kwargs):
