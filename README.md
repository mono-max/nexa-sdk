# Nexa SDK

The Nexa SDK is a comprehensive toolkit for supporting **ONNX** and **GGML** models. It supports text generation, image generation, vision-language models (VLM), and text-to-speech (TTS) capabilities. Additionally, it offers an OpenAI-compatible API server with JSON schema mode for function calling and streaming support, and a user-friendly Streamlit UI.

## Features

- **Model Support:**

  - **ONNX & GGML models**
  - **Conversion Engine**
  - **Inference Engine**:
    - **Text Generation**
    - **Image Generation**
    - **Vision-Language Models (VLM)**
    - **Text-to-Speech (TTS)**

Detailed API documentation is available [here](docs/index.html).

- **Server:**
  - OpenAI-compatible API
  - JSON schema mode for function calling
  - Streaming support
- **Streamlit UI** for interactive model deployment and testing

## Installation

<<<<<<< HEAD
### GPU version(optional)
=======
**GPU version(optional)**
>>>>>>> 50361e5e

check if you have GPU acceleration (torch required)
<details>
  <summary>CUDA:</summary>

  ```
  import torch
  torch.cuda.is_available()
  ```

  if True

  ```
  CMAKE_ARGS="-DGGML_CUDA=on -DSD_CUBLAS=ON" pip install nexaai-gpu
  ```
  Or you prefer to install our pre-built wheel:
  ```bash
  pip install nexaai-cuda --index-url https://nexaai.github.io/nexa-sdk/whl/cu124 --extra-index-url https://pypi.org/simple
  ```
</details>
<details>
  <summary>Apple M Chip:</summary>
  Apple icon -> about this mac -> Graphics

  if True:

  ```
  CMAKE_ARGS="-DGGML_METAL=on -DSD_METAL=ON" pip install nexaai-gpu
  ```
  Or you prefer to install our pre-built wheel:
  ```bash
  pip install nexaai-metal --index-url https://nexaai.github.io/nexa-sdk/whl/metal --extra-index-url https://pypi.org/simple
  ```
</details>

<details>
  <summary>AMD graphics card:</summary>


  ```
  CMAKE_ARGS="-DGGML_HIPBLAS=on" pip install nexaai-gpu
  ```
</details>

### CPU version

<details>
  <summary>Mac with Intel chips</summary>

  ```
  CMAKE_ARGS="-DCMAKE_CXX_FLAGS=-fopenmp" pip install nexaai
  ```
</details>

<details>
  <summary>Mac with M chips or other Operating systems:</summary>

  ```
  pip install nexaai
  ```
</details>

<<<<<<< HEAD
### Docker Usage
Note: Docker doesn't support GPU acceleration

```
docker pull nexa4ai/sdk:latest
# replace following placeholder with your path and command
docker run -v <your_model_dir>:/model -it nexa4ai/sdk:latest [nexa_command] [your_model_relative_path]
```
Example:
`docker run -v /home/ubuntu/.cache/nexa/hub/official:/model -it nexa4ai/sdk:latest nexa gen-text /model/Phi-3-mini-128k-instruct/q4_0.gguf`

will create an interactive session with text generation
=======
Or you prefer to install the pre-built wheel:
```bash
pip install nexaai --index-url https://nexaai.github.io/nexa-sdk/whl/cpu --extra-index-url https://pypi.org/simple
```
>>>>>>> 50361e5e

## Nexa CLI commands

## Model Commands

### NLP Models

| Model            | Type | Format    | Command                              |
| ---------------- | ---- | --------- | ------------------------------------ |
| octopus-v2       | NLP  | GGUF      | `nexa gen-text octopus-v2`       |
| octopus-v4       | NLP  | GGUF      | `nexa gen-text octopus-v4`       |
| tinyllama        | NLP  | GGUF      | `nexa gen-text tinyllama`        |
| llama2           | NLP  | GGUF/ONNX | `nexa gen-text llama2`           |
| llama3           | NLP  | GGUF/ONNX | `nexa gen-text llama3`           |
| llama3.1         | NLP  | GGUF/ONNX | `nexa gen-text llama3.1`         |
| gemma            | NLP  | GGUF/ONNX | `nexa gen-text gemma`            |
| gemma2           | NLP  | GGUF      | `nexa gen-text gemma2`           |
| qwen1.5          | NLP  | GGUF      | `nexa gen-text qwen1.5`          |
| qwen2            | NLP  | GGUF/ONNX | `nexa gen-text qwen2`            |
| mistral          | NLP  | GGUF/ONNX | `nexa gen-text mistral`          |
| codegemma        | NLP  | GGUF      | `nexa gen-text codegemma`        |
| codellama        | NLP  | GGUF      | `nexa gen-text codellama`        |
| codeqwen         | NLP  | GGUF      | `nexa gen-text codeqwen`         |
| deepseek-coder   | NLP  | GGUF      | `nexa gen-text deepseek-coder`   |
| dolphin-mistral  | NLP  | GGUF      | `nexa gen-text dolphin-mistral`  |
| nomic-embed-text | NLP  | GGUF      | `nexa gen-text nomic-embed-text` |
| phi2             | NLP  | GGUF      | `nexa gen-text phi2`             |
| phi3             | NLP  | GGUF/ONNX | `nexa gen-text phi3`             |

### Multimodal Models

| Model            | Type       | Format | Command                         |
| ---------------- | ---------- | ------ | ------------------------------- |
| nanollava        | Multimodal | GGUF   | `nexa vlm nanollava`        |
| llava-phi3       | Multimodal | GGUF   | `nexa vlm llava-phi3`       |
| llava-llama3     | Multimodal | GGUF   | `nexa vlm llava-llama3`     |
| llava1.6-mistral | Multimodal | GGUF   | `nexa vlm llava1.6-mistral` |
| llava1.6-vicuna  | Multimodal | GGUF   | `nexa vlm llava1.6-vicuna`  |

### Computer Vision Models

| Model                 | Type            | Format    | Command                              |
| --------------------- | --------------- | --------- | ------------------------------------ |
| stable-diffusion-v1-4 | Computer Vision | GGUF      | `nexa gen-image sd1-4`           |
| stable-diffusion-v1-5 | Computer Vision | GGUF/ONNX | `nexa gen-image sd1-5`           |
| lcm-dreamshaper       | Computer Vision | GGUF/ONNX | `nexa gen-image lcm-dreamshaper` |<|MERGE_RESOLUTION|>--- conflicted
+++ resolved
@@ -24,11 +24,7 @@
 
 ## Installation
 
-<<<<<<< HEAD
 ### GPU version(optional)
-=======
-**GPU version(optional)**
->>>>>>> 50361e5e
 
 check if you have GPU acceleration (torch required)
 <details>
@@ -91,25 +87,26 @@
   ```
 </details>
 
-<<<<<<< HEAD
-### Docker Usage
-Note: Docker doesn't support GPU acceleration
-
-```
-docker pull nexa4ai/sdk:latest
-# replace following placeholder with your path and command
-docker run -v <your_model_dir>:/model -it nexa4ai/sdk:latest [nexa_command] [your_model_relative_path]
-```
-Example:
-`docker run -v /home/ubuntu/.cache/nexa/hub/official:/model -it nexa4ai/sdk:latest nexa gen-text /model/Phi-3-mini-128k-instruct/q4_0.gguf`
-
-will create an interactive session with text generation
-=======
 Or you prefer to install the pre-built wheel:
 ```bash
 pip install nexaai --index-url https://nexaai.github.io/nexa-sdk/whl/cpu --extra-index-url https://pypi.org/simple
 ```
->>>>>>> 50361e5e
+
+### Docker Usage
+Note: Docker doesn't support GPU acceleration
+
+`docker pull nexa4ai/sdk:latest`
+
+replace following placeholder with your path and command
+
+`docker run -v <your_model_dir>:/model -it nexa4ai/sdk:latest [nexa_command] [your_model_relative_path]`
+
+Example:
+
+`docker run -v /home/ubuntu/.cache/nexa/hub/official:/model -it nexa4ai/sdk:latest nexa gen-text /model/Phi-3-mini-128k-instruct/q4_0.gguf`
+
+will create an interactive session with text generation
+```
 
 ## Nexa CLI commands
 
