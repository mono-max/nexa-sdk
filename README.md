<div align="center">

<h1>Nexa SDK</h1>

  <img src="./assets/banner.png" alt="icon"/>

[![MacOS][MacOS-image]][release-url] [![Linux][Linux-image]][release-url] [![Windows][Windows-image]][release-url]

[![GitHub Release](https://img.shields.io/github/v/release/NexaAI/nexa-sdk)](https://github.com/NexaAI/nexa-sdk/releases/latest) [![Build workflow](https://img.shields.io/github/actions/workflow/status/NexaAI/nexa-sdk/ci.yaml?label=CI&logo=github)](https://github.com/NexaAI/nexa-sdk/actions/workflows/ci.yaml?query=branch%3Amain) ![GitHub License](https://img.shields.io/github/license/NexaAI/nexa-sdk)

<!-- ![PyPI - Python Version](https://img.shields.io/pypi/pyversions/nexaai) ![PyPI - Downloads](https://img.shields.io/pypi/dm/nexaai?color=orange) -->

[![Discord](https://dcbadge.limes.pink/api/server/thRu2HaK4D?style=flat&compact=true)](https://discord.gg/thRu2HaK4D)

[On-device Model Hub](https://model-hub.nexa4ai.com/) / [Nexa SDK Documentation](https://docs.nexaai.com/)

[release-url]: https://github.com/NexaAI/nexa-sdk/releases
[Windows-image]: https://img.shields.io/badge/windows-0078D4?logo=windows
[MacOS-image]: https://img.shields.io/badge/-MacOS-black?logo=apple
[Linux-image]: https://img.shields.io/badge/-Linux-333?logo=ubuntu

</div>

Nexa SDK is a comprehensive toolkit for supporting **ONNX** and **GGML** models. It supports text generation, image generation, vision-language models (VLM), and text-to-speech (TTS) capabilities. Additionally, it offers an OpenAI-compatible API server with JSON schema mode for function calling and streaming support, and a user-friendly Streamlit UI.

## Features

- **Model Support:**

  - **ONNX & GGML models**
  - **Conversion Engine**
  - **Inference Engine**:
    - **Text Generation**
    - **Image Generation**
    - **Vision-Language Models (VLM)**
    - **Text-to-Speech (TTS)**

Detailed API documentation is available [here](https://docs.nexaai.com/).

- **Server:**
  - OpenAI-compatible API
  - JSON schema mode for function calling
  - Streaming support
- **Streamlit UI** for interactive model deployment and testing

## Installation

<<<<<<< HEAD
### GPU version(optional)

check if you have GPU acceleration (torch required)

<details>
  <summary>CUDA:</summary>

```
import torch
torch.cuda.is_available()
```

if True

```
CMAKE_ARGS="-DGGML_CUDA=on -DSD_CUBLAS=ON" pip install nexaai
```

Or you prefer to install our pre-built wheel:

```bash
pip install nexaai --index-url https://nexaai.github.io/nexa-sdk/whl/cu124 --extra-index-url https://pypi.org/simple
```

Optionally, you can install onnx supported version:

```bash
pip install nexaai[onnx] --index-url https://nexaai.github.io/nexa-sdk/whl/cu124 --extra-index-url https://pypi.org/simple
```

</details>
<details>
  <summary>Apple M Chip:</summary>
  Apple icon -> about this mac -> Graphics

if True:

```
CMAKE_ARGS="-DGGML_METAL=on -DSD_METAL=ON" pip install nexaai
```

Or you prefer to install our pre-built wheel:

```bash
pip install nexaai --index-url https://nexaai.github.io/nexa-sdk/whl/metal --extra-index-url https://pypi.org/simple
```

Optionally, you can install onnx supported version:

```bash
pip install nexaai[onnx] --index-url https://nexaai.github.io/nexa-sdk/whl/metal --extra-index-url https://pypi.org/simple
```

</details>
=======
### Pre-built Wheels (Recommended)

We have released pre-built wheels for various Python versions, platforms, and backends for convenient installation on our [index page](https://nexaai.github.io/nexa-sdk/whl/).

#### CPU

```bash
pip install nexaai --index-url https://nexaai.github.io/nexa-sdk/whl/cpu --extra-index-url https://pypi.org/simple
```
>>>>>>> 8e0454c5

#### GPU (Metal)

For the GPU version supporting **Metal (macOS)**:

<<<<<<< HEAD
To install the `nexaai` package on a Mac with Intel chips, use the following command:

```bash
CMAKE_ARGS="-DCMAKE_CXX_FLAGS=-fopenmp" pip install nexaai
```

**Optional:** To install the version with ONNX support, use:

```bash
CMAKE_ARGS="-DCMAKE_CXX_FLAGS=-fopenmp" pip install nexaai[onnx]
=======
```bash
pip install nexaai --index-url https://nexaai.github.io/nexa-sdk/whl/metal --extra-index-url https://pypi.org/simple
```

#### GPU (CUDA)

For the GPU version supporting **CUDA (Linux/Windows)**:

```bash
pip install nexaai --index-url https://nexaai.github.io/nexa-sdk/whl/cu124 --extra-index-url https://pypi.org/simple
>>>>>>> 8e0454c5
```

> [!NOTE]
> The CUDA wheels are built with CUDA 12.4, but should be compatible with all CUDA 12.X

### Install from source code distribution

<<<<<<< HEAD
To install the `nexaai` package on a Mac with M chips or other operating systems, use the following command:
=======
If pre-built wheels cannot meet your requirements, you can install Nexa SDK from the source code via cmake.

#### CPU
>>>>>>> 8e0454c5

```bash
pip install nexaai
```

<<<<<<< HEAD
**Optional:** To install the version with ONNX support, use:

```bash
pip install nexaai[onnx]
```
=======
> [!IMPORTANT]
> If you are using a Mac with Intel chips, run the following command:
>
> ```bash
> CMAKE_ARGS="-DCMAKE_CXX_FLAGS=-fopenmp" pip install nexaai
> ```

#### GPU (Metal)
>>>>>>> 8e0454c5

For the GPU version supporting Metal (macOS):

```bash
CMAKE_ARGS="-DGGML_METAL=ON -DSD_METAL=ON" pip install nexaai
```

#### GPU (CUDA)

For the GPU version supporting CUDA (Linux/Windows), run the following command:

```bash
CMAKE_ARGS="-DGGML_CUDA=ON -DSD_CUBLAS=ON" pip install nexaai
```

> [!TIP]
> You can accelerate the building process via parallel cmake by appending the following to the commands above:
>
> ```bash
> CMAKE_BUILD_PARALLEL_LEVEL=$(nproc)
> ```
>
> For example:
>
> ```bash
> CMAKE_BUILD_PARALLEL_LEVEL=$(nproc) CMAKE_ARGS="-DGGML_METAL=ON -DSD_METAL
> ```

> [!TIP]
> For Windows users, we recommend running the installation command in Git Bash to avoid unexpected behavior.

### Docker Usage

Note: Docker doesn't support GPU acceleration

```bash
docker pull nexa4ai/sdk:latest
```

replace following placeholder with your path and command

```bash
docker run -v <your_model_dir>:/model -it nexa4ai/sdk:latest [nexa_command] [your_model_relative_path]
```

Example:

```bash
docker run -v /home/ubuntu/.cache/nexa/hub/official:/model -it nexa4ai/sdk:latest nexa gen-text /model/Phi-3-mini-128k-instruct/q4_0.gguf
```

will create an interactive session with text generation

<<<<<<< HEAD
## Supported Models

| Model                                                                                                   | Type            | Format    | Command                            |
| ------------------------------------------------------------------------------------------------------- | --------------- | --------- | ---------------------------------- |
| [octopus-v2](https://www.nexaai.com/NexaAI/Octopus-v2/gguf-q4_0/readme)                                 | NLP             | GGUF      | `nexa run octopus-v2`              |
| [octopus-v4](https://www.nexaai.com/NexaAI/Octopus-v4/gguf-q4_0/readme)                                 | NLP             | GGUF      | `nexa run octopus-v4`              |
| [tinyllama](https://www.nexaai.com/TinyLlama/TinyLlama-1.1B-Chat-v1.0/gguf-fp16/readme)                 | NLP             | GGUF      | `nexa run tinyllama`               |
| [llama2](https://www.nexaai.com/meta/Llama2-7b-chat/gguf-q4_0/readme)                                   | NLP             | GGUF/ONNX | `nexa run llama2`                  |
| [llama3](https://www.nexaai.com/meta/Llama3-8B-Instruct/gguf-q4_0/readme)                               | NLP             | GGUF/ONNX | `nexa run llama3`                  |
| [llama3.1](https://www.nexaai.com/meta/Llama3.1-8B-Instruct/gguf-q4_0/readme)                           | NLP             | GGUF/ONNX | `nexa run llama3.1`                |
| [gemma](https://www.nexaai.com/google/gemma-1.1-2b-instruct/gguf-q4_0/readme)                           | NLP             | GGUF/ONNX | `nexa run gemma`                   |
| [gemma2](https://www.nexaai.com/google/gemma-2-2b-instruct/gguf-q4_0/readme)                            | NLP             | GGUF      | `nexa run gemma2`                  |
| [qwen1.5](https://www.nexaai.com/Qwen/Qwen1.5-7B-Instruct/gguf-q4_0/readme)                             | NLP             | GGUF      | `nexa run qwen1.5`                 |
| [qwen2](https://www.nexaai.com/Qwen/Qwen2-1.5B-Instruct/gguf-q4_0/readme)                               | NLP             | GGUF/ONNX | `nexa run qwen2`                   |
| [mistral](https://www.nexaai.com/mistralai/Mistral-7B-Instruct-v0.3/gguf-q4_0/readme)                   | NLP             | GGUF/ONNX | `nexa run mistral`                 |
| [codegemma](https://www.nexaai.com/google/codegemma-2b/gguf-q4_0/readme)                                | NLP             | GGUF      | `nexa run codegemma`               |
| [codellama](https://www.nexaai.com/meta/CodeLlama-7b-Instruct/gguf-q2_K/readme)                         | NLP             | GGUF      | `nexa run codellama`               |
| [codeqwen](https://www.nexaai.com/Qwen/CodeQwen1.5-7B-Instruct/gguf-q4_0/readme)                        | NLP             | GGUF      | `nexa run codeqwen`                |
| [deepseek-coder](https://www.nexaai.com/DeepSeek/deepseek-coder-1.3b-instruct/gguf-q4_0/readme)         | NLP             | GGUF      | `nexa run deepseek-coder`          |
| [dolphin-mistral](https://www.nexaai.com/CognitiveComputations/dolphin-2.8-mistral-7b/gguf-q4_0/readme) | NLP             | GGUF      | `nexa run dolphin-mistral`         |
| [phi2](https://www.nexaai.com/microsoft/Phi-2/gguf-q4_0/readme)                                         | NLP             | GGUF      | `nexa run phi2`                    |
| [phi3](https://www.nexaai.com/microsoft/Phi-3-mini-128k-instruct/gguf-q4_0/readme)                      | NLP             | GGUF/ONNX | `nexa run phi3`                    |
| [llama2-uncensored](https://www.nexaai.com/georgesung/Llama2-7b-chat-uncensored/gguf-q4_0/readme)       | NLP             | GGUF      | `nexa run llama2-uncensored`       |
| [llama3-uncensored](https://www.nexaai.com/Orenguteng/Llama3-8B-Lexi-Uncensored/gguf-q4_K_M/readme)     | NLP             | GGUF      | `nexa run llama3-uncensored`       |
| [llama2-function-calling](https://www.nexaai.com/Trelis/Llama2-7b-function-calling/gguf-q4_K_M/readme)  | NLP             | GGUF      | `nexa run llama2-function-calling` |
| [nanollava](https://www.nexaai.com/qnguyen3/nanoLLaVA/gguf-fp16/readme)                                 | Multimodal      | GGUF      | `nexa run nanollava`               |
| [llava-phi3](https://www.nexaai.com/xtuner/llava-phi-3-mini/gguf-q4_0/readme)                           | Multimodal      | GGUF      | `nexa run llava-phi3`              |
| [llava-llama3](https://www.nexaai.com/xtuner/llava-llama-3-8b-v1.1/gguf-q4_0/readme)                    | Multimodal      | GGUF      | `nexa run llava-llama3`            |
| [llava1.6-mistral](https://www.nexaai.com/liuhaotian/llava-v1.6-mistral-7b/gguf-q4_0/readme)            | Multimodal      | GGUF      | `nexa run llava1.6-mistral`        |
| [llava1.6-vicuna](https://www.nexaai.com/liuhaotian/llava-v1.6-vicuna-7b/gguf-q4_0/readme)              | Multimodal      | GGUF      | `nexa run llava1.6-vicuna`         |
| [stable-diffusion-v1-4](https://www.nexaai.com/runwayml/stable-diffusion-v1-4/gguf-q4_0/readme)         | Computer Vision | GGUF      | `nexa run sd1-4`                   |
| [stable-diffusion-v1-5](https://www.nexaai.com/runwayml/stable-diffusion-v1-5/gguf-q4_0/readme)         | Computer Vision | GGUF/ONNX | `nexa run sd1-5`                   |
| [lcm-dreamshaper](https://www.nexaai.com/SimianLuo/lcm-dreamshaper-v7/gguf-fp16/readme)                 | Computer Vision | GGUF/ONNX | `nexa run lcm-dreamshaper`         |
| [hassaku-lcm](https://nexaai.com/stablediffusionapi/hassaku-hentai-model-v13-LCM/gguf-fp16/readme)      | Computer Vision | GGUF      | `nexa run hassaku-lcm`             |
| [anything-lcm](https://www.nexaai.com/Linaqruf/anything-v30-LCM/gguf-fp16/readme)                       | Computer Vision | GGUF      | `nexa run anything-lcm`            |
| [faster-whisper-tiny](https://www.nexaai.com/Systran/faster-whisper-tiny/bin-cpu-fp16/readme)           | Audio           | BIN       | `nexa run faster-whisper-tiny`     |
| [faster-whisper-small](https://www.nexaai.com/Systran/faster-whisper-small/bin-cpu-fp16/readme)         | Audio           | BIN       | `nexa run faster-whisper-small`    |
| [faster-whisper-medium](https://www.nexaai.com/Systran/faster-whisper-medium/bin-cpu-fp16/readme)       | Audio           | BIN       | `nexa run faster-whisper-medium`   |
| [faster-whisper-base](https://www.nexaai.com/Systran/faster-whisper-base/bin-cpu-fp16/readme)           | Audio           | BIN       | `nexa run faster-whisper-base`     |
| [faster-whisper-large](https://www.nexaai.com/Systran/faster-whisper-large-v3/bin-cpu-fp16/readme)      | Audio           | BIN       | `nexa run faster-whisper-large`    |

## CLI Reference

## Start Local Server

You can start a local server using models on your local computer with the `nexa server` command. Here's the usage syntax:

```
usage: nexa server [-h] [--host HOST] [--port PORT] [--reload] model_path
```

### Options:

- `--host`: Host to bind the server to
- `--port`: Port to bind the server to
- `--reload`: Enable automatic reloading on code changes

### Example Commands:

```
nexa server gemma
nexa server llama2-function-calling
nexa server sd1-5
nexa server faster-whipser-large
```

By default, `nexa server` will run gguf models. To run onnx models, simply add `onnx` after `nexa server`.

## API Endpoints

<details>
<summary><strong>1. Text Generation: <code>/v1/completions</code></strong></summary>
Generates text based on a single prompt.

#### Request body:

```json
{
  "prompt": "Tell me a story",
  "temperature": 1,
  "max_new_tokens": 128,
  "top_k": 50,
  "top_p": 1,
  "stop_words": ["string"]
}
```

#### Example Response:

```json
{
  "result": "Once upon a time, in a small village nestled among rolling hills..."
}
```

</details>

<details><summary><strong>2. Chat Completions: <code>/v1/chat/completions</code></strong></summary>

Handles chat completions with support for conversation history.

#### Request body:

```json
{
  "messages": [
    {
      "role": "user",
      "content": "Tell me a story"
    }
  ],
  "max_tokens": 128,
  "temperature": 0.1,
  "stream": false,
  "stop_words": []
}
```

#### Example Response:

```json
{
  "id": "f83502df-7f5a-4825-a922-f5cece4081de",
  "object": "chat.completion",
  "created": 1723441724.914671,
  "choices": [
    {
      "message": {
        "role": "assistant",
        "content": "In the heart of a mystical forest..."
      }
    }
  ]
}
```

</details>
<details><summary><strong>3. Function Calling: <code>/v1/function-calling</code></strong></summary>

Call the most appropriate function based on user's prompt.

#### Request body:

```json
{
  "messages": [
    {
      "role": "user",
      "content": "Extract Jason is 25 years old"
    }
  ],
  "tools": [
    {
      "type": "function",
      "function": {
        "name": "UserDetail",
        "parameters": {
          "properties": {
            "name": {
              "description": "The user's name",
              "type": "string"
            },
            "age": {
              "description": "The user's age",
              "type": "integer"
            }
          },
          "required": ["name", "age"],
          "type": "object"
        }
      }
    }
  ],
  "tool_choice": "auto"
}
```

#### Function format:

```json
{
  "type": "function",
  "function": {
    "name": "function_name",
    "description": "function_description",
    "parameters": {
      "type": "object",
      "properties": {
        "property_name": {
          "type": "string | number | boolean | object | array",
          "description": "string"
        }
      },
      "required": ["array_of_required_property_names"]
    }
  }
}
```

#### Example Response:

```json
{
  "id": "chatcmpl-7a9b0dfb-878f-4f75-8dc7-24177081c1d0",
  "object": "chat.completion",
  "created": 1724186442,
  "model": "/home/ubuntu/.cache/nexa/hub/official/Llama2-7b-function-calling/q3_K_M.gguf",
  "choices": [
    {
      "finish_reason": "tool_calls",
      "index": 0,
      "logprobs": null,
      "message": {
        "role": "assistant",
        "content": null,
        "tool_calls": [
          {
            "id": "call__0_UserDetail_cmpl-8d5cf645-7f35-4af2-a554-2ccea1a67bdd",
            "type": "function",
            "function": {
              "name": "UserDetail",
              "arguments": "{ \"name\": \"Jason\", \"age\": 25 }"
            }
          }
        ],
        "function_call": {
          "name": "",
          "arguments": "{ \"name\": \"Jason\", \"age\": 25 }"
        }
      }
    }
  ],
  "usage": {
    "completion_tokens": 15,
    "prompt_tokens": 316,
    "total_tokens": 331
  }
}
```

</details>
<details><summary><strong>4. Text-to-Image: <code>/v1/txt2img</code></strong></summary>

Generates images based on a single prompt.

#### Request body:

```json
{
  "prompt": "A girl, standing in a field of flowers, vivid",
  "image_path": "",
  "cfg_scale": 7,
  "width": 256,
  "height": 256,
  "sample_steps": 20,
  "seed": 0,
  "negative_prompt": ""
}
```

#### Example Response:

```json
{
  "created": 1724186615.5426757,
  "data": [
    {
      "base64": "base64_of_generated_image",
      "url": "path/to/generated_image"
    }
  ]
}
```

</details>
<details><summary><strong>5. Image-to-Image: <code>/v1/img2img</code></strong></summary>

Modifies existing images based on a single prompt.

#### Request body:

```json
{
  "prompt": "A girl, standing in a field of flowers, vivid",
  "image_path": "path/to/image",
  "cfg_scale": 7,
  "width": 256,
  "height": 256,
  "sample_steps": 20,
  "seed": 0,
  "negative_prompt": ""
}
```

#### Example Response:

```json
{
  "created": 1724186615.5426757,
  "data": [
    {
      "base64": "base64_of_generated_image",
      "url": "path/to/generated_image"
    }
  ]
}
```

</details>
<details><summary><strong>6. Audio Transcriptions: <code>/v1/audio/transcriptions</code></strong></summary>

Transcribes audio files to text.

#### Parameters:

- `beam_size` (integer): Beam size for transcription (default: 5)
- `language` (string): Language code (e.g., 'en', 'fr')
- `temperature` (number): Temperature for sampling (default: 0)

#### Request body:

```
{
  "file" (form-data): The audio file to transcribe (required)
}
```

#### Example Response:

```json
{
  "text": " And so my fellow Americans, ask not what your country can do for you, ask what you can do for your country."
}
```

</details>
<details><summary><strong>7. Audio Translations: <code>/v1/audio/translations</code></strong></summary>

Translates audio files to text in English.

#### Parameters:

- `beam_size` (integer): Beam size for transcription (default: 5)
- `temperature` (number): Temperature for sampling (default: 0)

#### Request body:

```
{
  "file" (form-data): The audio file to transcribe (required)
}
```

#### Example Response:

```json
{
  "text": " Monday, Tuesday, Wednesday, Thursday, Friday, Saturday, Sunday"
}
```

</details>
=======
## Nexa CLI commands

## Model Commands

### NLP Models

| Model            | Type | Format    | Command                          |
| ---------------- | ---- | --------- | -------------------------------- |
| octopus-v2       | NLP  | GGUF      | `nexa gen-text octopus-v2`       |
| octopus-v4       | NLP  | GGUF      | `nexa gen-text octopus-v4`       |
| tinyllama        | NLP  | GGUF      | `nexa gen-text tinyllama`        |
| llama2           | NLP  | GGUF/ONNX | `nexa gen-text llama2`           |
| llama3           | NLP  | GGUF/ONNX | `nexa gen-text llama3`           |
| llama3.1         | NLP  | GGUF/ONNX | `nexa gen-text llama3.1`         |
| gemma            | NLP  | GGUF/ONNX | `nexa gen-text gemma`            |
| gemma2           | NLP  | GGUF      | `nexa gen-text gemma2`           |
| qwen1.5          | NLP  | GGUF      | `nexa gen-text qwen1.5`          |
| qwen2            | NLP  | GGUF/ONNX | `nexa gen-text qwen2`            |
| mistral          | NLP  | GGUF/ONNX | `nexa gen-text mistral`          |
| codegemma        | NLP  | GGUF      | `nexa gen-text codegemma`        |
| codellama        | NLP  | GGUF      | `nexa gen-text codellama`        |
| codeqwen         | NLP  | GGUF      | `nexa gen-text codeqwen`         |
| deepseek-coder   | NLP  | GGUF      | `nexa gen-text deepseek-coder`   |
| dolphin-mistral  | NLP  | GGUF      | `nexa gen-text dolphin-mistral`  |
| nomic-embed-text | NLP  | GGUF      | `nexa gen-text nomic-embed-text` |
| phi2             | NLP  | GGUF      | `nexa gen-text phi2`             |
| phi3             | NLP  | GGUF/ONNX | `nexa gen-text phi3`             |

### Multimodal Models

| Model            | Type       | Format | Command                     |
| ---------------- | ---------- | ------ | --------------------------- |
| nanollava        | Multimodal | GGUF   | `nexa vlm nanollava`        |
| llava-phi3       | Multimodal | GGUF   | `nexa vlm llava-phi3`       |
| llava-llama3     | Multimodal | GGUF   | `nexa vlm llava-llama3`     |
| llava1.6-mistral | Multimodal | GGUF   | `nexa vlm llava1.6-mistral` |
| llava1.6-vicuna  | Multimodal | GGUF   | `nexa vlm llava1.6-vicuna`  |

### Computer Vision Models

| Model                 | Type            | Format    | Command                          |
| --------------------- | --------------- | --------- | -------------------------------- |
| stable-diffusion-v1-4 | Computer Vision | GGUF      | `nexa gen-image sd1-4`           |
| stable-diffusion-v1-5 | Computer Vision | GGUF/ONNX | `nexa gen-image sd1-5`           |
| lcm-dreamshaper       | Computer Vision | GGUF/ONNX | `nexa gen-image lcm-dreamshaper` |
>>>>>>> 8e0454c5
<|MERGE_RESOLUTION|>--- conflicted
+++ resolved
@@ -45,100 +45,30 @@
 
 ## Installation
 
-<<<<<<< HEAD
-### GPU version(optional)
-
-check if you have GPU acceleration (torch required)
-
-<details>
-  <summary>CUDA:</summary>
-
-```
-import torch
-torch.cuda.is_available()
-```
-
-if True
-
-```
-CMAKE_ARGS="-DGGML_CUDA=on -DSD_CUBLAS=ON" pip install nexaai
-```
-
-Or you prefer to install our pre-built wheel:
+### Pre-built Wheels (Recommended)
+
+We have released pre-built wheels for various Python versions, platforms, and backends for convenient installation on our [index page](https://nexaai.github.io/nexa-sdk/whl/).
+
+#### CPU
+
+```bash
+pip install nexaai --index-url https://nexaai.github.io/nexa-sdk/whl/cpu --extra-index-url https://pypi.org/simple
+```
+
+#### GPU (Metal)
+
+For the GPU version supporting **Metal (macOS)**:
+
+```bash
+pip install nexaai --index-url https://nexaai.github.io/nexa-sdk/whl/metal --extra-index-url https://pypi.org/simple
+```
+
+#### GPU (CUDA)
+
+For the GPU version supporting **CUDA (Linux/Windows)**:
 
 ```bash
 pip install nexaai --index-url https://nexaai.github.io/nexa-sdk/whl/cu124 --extra-index-url https://pypi.org/simple
-```
-
-Optionally, you can install onnx supported version:
-
-```bash
-pip install nexaai[onnx] --index-url https://nexaai.github.io/nexa-sdk/whl/cu124 --extra-index-url https://pypi.org/simple
-```
-
-</details>
-<details>
-  <summary>Apple M Chip:</summary>
-  Apple icon -> about this mac -> Graphics
-
-if True:
-
-```
-CMAKE_ARGS="-DGGML_METAL=on -DSD_METAL=ON" pip install nexaai
-```
-
-Or you prefer to install our pre-built wheel:
-
-```bash
-pip install nexaai --index-url https://nexaai.github.io/nexa-sdk/whl/metal --extra-index-url https://pypi.org/simple
-```
-
-Optionally, you can install onnx supported version:
-
-```bash
-pip install nexaai[onnx] --index-url https://nexaai.github.io/nexa-sdk/whl/metal --extra-index-url https://pypi.org/simple
-```
-
-</details>
-=======
-### Pre-built Wheels (Recommended)
-
-We have released pre-built wheels for various Python versions, platforms, and backends for convenient installation on our [index page](https://nexaai.github.io/nexa-sdk/whl/).
-
-#### CPU
-
-```bash
-pip install nexaai --index-url https://nexaai.github.io/nexa-sdk/whl/cpu --extra-index-url https://pypi.org/simple
-```
->>>>>>> 8e0454c5
-
-#### GPU (Metal)
-
-For the GPU version supporting **Metal (macOS)**:
-
-<<<<<<< HEAD
-To install the `nexaai` package on a Mac with Intel chips, use the following command:
-
-```bash
-CMAKE_ARGS="-DCMAKE_CXX_FLAGS=-fopenmp" pip install nexaai
-```
-
-**Optional:** To install the version with ONNX support, use:
-
-```bash
-CMAKE_ARGS="-DCMAKE_CXX_FLAGS=-fopenmp" pip install nexaai[onnx]
-=======
-```bash
-pip install nexaai --index-url https://nexaai.github.io/nexa-sdk/whl/metal --extra-index-url https://pypi.org/simple
-```
-
-#### GPU (CUDA)
-
-For the GPU version supporting **CUDA (Linux/Windows)**:
-
-```bash
-pip install nexaai --index-url https://nexaai.github.io/nexa-sdk/whl/cu124 --extra-index-url https://pypi.org/simple
->>>>>>> 8e0454c5
 ```
 
 > [!NOTE]
@@ -146,25 +76,14 @@
 
 ### Install from source code distribution
 
-<<<<<<< HEAD
-To install the `nexaai` package on a Mac with M chips or other operating systems, use the following command:
-=======
 If pre-built wheels cannot meet your requirements, you can install Nexa SDK from the source code via cmake.
 
 #### CPU
->>>>>>> 8e0454c5
 
 ```bash
 pip install nexaai
 ```
 
-<<<<<<< HEAD
-**Optional:** To install the version with ONNX support, use:
-
-```bash
-pip install nexaai[onnx]
-```
-=======
 > [!IMPORTANT]
 > If you are using a Mac with Intel chips, run the following command:
 >
@@ -173,7 +92,6 @@
 > ```
 
 #### GPU (Metal)
->>>>>>> 8e0454c5
 
 For the GPU version supporting Metal (macOS):
 
@@ -227,7 +145,6 @@
 
 will create an interactive session with text generation
 
-<<<<<<< HEAD
 ## Supported Models
 
 | Model                                                                                                   | Type            | Format    | Command                            |
@@ -589,51 +506,4 @@
 }
 ```
 
-</details>
-=======
-## Nexa CLI commands
-
-## Model Commands
-
-### NLP Models
-
-| Model            | Type | Format    | Command                          |
-| ---------------- | ---- | --------- | -------------------------------- |
-| octopus-v2       | NLP  | GGUF      | `nexa gen-text octopus-v2`       |
-| octopus-v4       | NLP  | GGUF      | `nexa gen-text octopus-v4`       |
-| tinyllama        | NLP  | GGUF      | `nexa gen-text tinyllama`        |
-| llama2           | NLP  | GGUF/ONNX | `nexa gen-text llama2`           |
-| llama3           | NLP  | GGUF/ONNX | `nexa gen-text llama3`           |
-| llama3.1         | NLP  | GGUF/ONNX | `nexa gen-text llama3.1`         |
-| gemma            | NLP  | GGUF/ONNX | `nexa gen-text gemma`            |
-| gemma2           | NLP  | GGUF      | `nexa gen-text gemma2`           |
-| qwen1.5          | NLP  | GGUF      | `nexa gen-text qwen1.5`          |
-| qwen2            | NLP  | GGUF/ONNX | `nexa gen-text qwen2`            |
-| mistral          | NLP  | GGUF/ONNX | `nexa gen-text mistral`          |
-| codegemma        | NLP  | GGUF      | `nexa gen-text codegemma`        |
-| codellama        | NLP  | GGUF      | `nexa gen-text codellama`        |
-| codeqwen         | NLP  | GGUF      | `nexa gen-text codeqwen`         |
-| deepseek-coder   | NLP  | GGUF      | `nexa gen-text deepseek-coder`   |
-| dolphin-mistral  | NLP  | GGUF      | `nexa gen-text dolphin-mistral`  |
-| nomic-embed-text | NLP  | GGUF      | `nexa gen-text nomic-embed-text` |
-| phi2             | NLP  | GGUF      | `nexa gen-text phi2`             |
-| phi3             | NLP  | GGUF/ONNX | `nexa gen-text phi3`             |
-
-### Multimodal Models
-
-| Model            | Type       | Format | Command                     |
-| ---------------- | ---------- | ------ | --------------------------- |
-| nanollava        | Multimodal | GGUF   | `nexa vlm nanollava`        |
-| llava-phi3       | Multimodal | GGUF   | `nexa vlm llava-phi3`       |
-| llava-llama3     | Multimodal | GGUF   | `nexa vlm llava-llama3`     |
-| llava1.6-mistral | Multimodal | GGUF   | `nexa vlm llava1.6-mistral` |
-| llava1.6-vicuna  | Multimodal | GGUF   | `nexa vlm llava1.6-vicuna`  |
-
-### Computer Vision Models
-
-| Model                 | Type            | Format    | Command                          |
-| --------------------- | --------------- | --------- | -------------------------------- |
-| stable-diffusion-v1-4 | Computer Vision | GGUF      | `nexa gen-image sd1-4`           |
-| stable-diffusion-v1-5 | Computer Vision | GGUF/ONNX | `nexa gen-image sd1-5`           |
-| lcm-dreamshaper       | Computer Vision | GGUF/ONNX | `nexa gen-image lcm-dreamshaper` |
->>>>>>> 8e0454c5
+</details>